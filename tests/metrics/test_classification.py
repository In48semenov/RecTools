#  Copyright 2022-2024 MTS (Mobile Telesystems)
#
#  Licensed under the Apache License, Version 2.0 (the "License");
#  you may not use this file except in compliance with the License.
#  You may obtain a copy of the License at
#
#      http://www.apache.org/licenses/LICENSE-2.0
#
#  Unless required by applicable law or agreed to in writing, software
#  distributed under the License is distributed on an "AS IS" BASIS,
#  WITHOUT WARRANTIES OR CONDITIONS OF ANY KIND, either express or implied.
#  See the License for the specific language governing permissions and
#  limitations under the License.

# pylint: disable=attribute-defined-outside-init

import typing as tp

import numpy as np
import pandas as pd
import pytest

from rectools import Columns
from rectools.metrics import MCC, Accuracy, DebiasConfig, F1Beta, HitRate, Precision, Recall
from rectools.metrics.base import MetricAtK, merge_reco
from rectools.metrics.classification import (
    ClassificationMetric,
    SimpleClassificationMetric,
    calc_classification_metrics,
    calc_confusions,
)

RECO = pd.DataFrame(
    {
        Columns.User: [1, 1, 1, 2, 2, 3, 4],
        Columns.Item: [1, 2, 3, 1, 2, 1, 1],
        Columns.Rank: [1, 2, 3, 1, 2, 1, 1],
    }
)
INTERACTIONS = pd.DataFrame(
    {
        Columns.User: [1, 1, 1, 3, 4, 5],
        Columns.Item: [4, 2, 3, 1, 2, 2],
    }
)
CATALOG = list(range(10))
EMPTY_INTERACTIONS = pd.DataFrame(columns=[Columns.User, Columns.Item], dtype=int)
DEBIAS_CONFIG = DebiasConfig(iqr_coef=1.5, random_state=32)


class TestPrecision:
    def setup_method(self) -> None:
        self.metric = Precision(k=2)
<<<<<<< HEAD
        self.metric_debias = Precision(k=2, debias_config=DEBIAS_CONFIG)
=======
        self.r_precision = Precision(k=2, r_precision=True)
>>>>>>> 06997279

    def test_calc(self) -> None:
        expected_metric_per_user = pd.Series(
            [0.5, 0.5, 0.0, 0.0],
            index=pd.Series([1, 3, 4, 5], name=Columns.User),
        )
        pd.testing.assert_series_equal(self.metric.calc_per_user(RECO, INTERACTIONS), expected_metric_per_user)
        assert self.metric.calc(RECO, INTERACTIONS) == expected_metric_per_user.mean()

        expected_metric_per_user_r_prec = pd.Series(
            [0.5, 1, 0.0, 0.0],
            index=pd.Series([1, 3, 4, 5], name=Columns.User),
        )
        pd.testing.assert_series_equal(
            self.r_precision.calc_per_user(RECO, INTERACTIONS), expected_metric_per_user_r_prec
        )
        assert self.r_precision.calc(RECO, INTERACTIONS) == expected_metric_per_user_r_prec.mean()

    def test_when_no_interactions(self) -> None:
        expected_metric_per_user = pd.Series(index=pd.Series(name=Columns.User, dtype=int), dtype=np.float64)
        pd.testing.assert_series_equal(self.metric.calc_per_user(RECO, EMPTY_INTERACTIONS), expected_metric_per_user)
        assert np.isnan(self.metric.calc(RECO, EMPTY_INTERACTIONS))
        pd.testing.assert_series_equal(
            self.r_precision.calc_per_user(RECO, EMPTY_INTERACTIONS), expected_metric_per_user
        )
        assert np.isnan(self.r_precision.calc(RECO, EMPTY_INTERACTIONS))


class TestRecall:
    def setup_method(self) -> None:
        self.metric = Recall(k=2)

    def test_calc(self) -> None:
        expected_metric_per_user = pd.Series(
            [1 / 3, 1, 0, 0],
            index=pd.Series([1, 3, 4, 5], name=Columns.User),
        )
        pd.testing.assert_series_equal(self.metric.calc_per_user(RECO, INTERACTIONS), expected_metric_per_user)
        assert self.metric.calc(RECO, INTERACTIONS) == expected_metric_per_user.mean()

    def test_when_no_interactions(self) -> None:
        expected_metric_per_user = pd.Series(index=pd.Series(name=Columns.User, dtype=int), dtype=np.float64)
        pd.testing.assert_series_equal(self.metric.calc_per_user(RECO, EMPTY_INTERACTIONS), expected_metric_per_user)
        assert np.isnan(self.metric.calc(RECO, EMPTY_INTERACTIONS))


class TestAccuracy:
    def setup_method(self) -> None:
        self.metric = Accuracy(k=2)

    def test_calc(self) -> None:
        expected_metric_per_user = pd.Series(
            [0.7, 0.9, 0.7, 0.7],
            index=pd.Series([1, 3, 4, 5], name=Columns.User),
        )
        pd.testing.assert_series_equal(self.metric.calc_per_user(RECO, INTERACTIONS, CATALOG), expected_metric_per_user)
        assert self.metric.calc(RECO, INTERACTIONS, CATALOG) == expected_metric_per_user.mean()

    def test_when_no_interactions(self) -> None:
        expected_metric_per_user = pd.Series(index=pd.Series(name=Columns.User, dtype=int), dtype=np.float64)
        pd.testing.assert_series_equal(
            self.metric.calc_per_user(RECO, EMPTY_INTERACTIONS, CATALOG),
            expected_metric_per_user,
        )
        assert np.isnan(self.metric.calc(RECO, EMPTY_INTERACTIONS, CATALOG))


class TestCalcClassificationMetrics:
    def test_raises_when_unexpected_metric_type(self) -> None:
        metric = MetricAtK(k=1)
        with pytest.raises(TypeError):
            calc_classification_metrics(
                {"m": metric},  # type: ignore
                pd.DataFrame(columns=[Columns.User, Columns.Item, Columns.Rank]),
            )

    def test_raises_when_no_catalog_set_when_needed(self) -> None:
        metric = ClassificationMetric(k=1)
        with pytest.raises(ValueError):
            calc_classification_metrics({"m": metric}, pd.DataFrame(columns=[Columns.User, Columns.Item, Columns.Rank]))


class TestF1Beta:
    def setup_method(self) -> None:
        self.metric = F1Beta(k=2, beta=2 ** (1 / 2))

    def test_calc(self) -> None:
        expected_metric_per_user = pd.Series(
            [0.375, 0.75, 0, 0],
            index=pd.Series([1, 3, 4, 5], name=Columns.User),
        )
        pd.testing.assert_series_equal(self.metric.calc_per_user(RECO, INTERACTIONS), expected_metric_per_user)
        assert self.metric.calc(RECO, INTERACTIONS) == expected_metric_per_user.mean()

    def test_when_no_interactions(self) -> None:
        expected_metric_per_user = pd.Series(index=pd.Series(name=Columns.User, dtype=int), dtype=np.float64)
        pd.testing.assert_series_equal(self.metric.calc_per_user(RECO, EMPTY_INTERACTIONS), expected_metric_per_user)
        assert np.isnan(self.metric.calc(RECO, EMPTY_INTERACTIONS))


class TestMCC:
    def setup_method(self) -> None:
        self.metric = MCC(k=2)

    def test_calc(self) -> None:

        # tp = pd.Series([1, 1, 0, 0])
        # tn = pd.Series([6, 8, 7, 7])
        # fp = pd.Series([1, 1, 2, 2])
        # fn = pd.Series([2, 0, 1, 1])

        expected_metric_per_user = pd.Series(
            [1 / (21 ** (1 / 2)), 2 / 3, -1 / 6, -1 / 6],
            index=pd.Series([1, 3, 4, 5], name=Columns.User),
        )
        pd.testing.assert_series_equal(self.metric.calc_per_user(RECO, INTERACTIONS, CATALOG), expected_metric_per_user)
        assert self.metric.calc(RECO, INTERACTIONS, CATALOG) == expected_metric_per_user.mean()

    def test_when_no_interactions(self) -> None:
        expected_metric_per_user = pd.Series(index=pd.Series(name=Columns.User, dtype=int), dtype=np.float64)
        pd.testing.assert_series_equal(
            self.metric.calc_per_user(RECO, EMPTY_INTERACTIONS, CATALOG),
            expected_metric_per_user,
        )
        assert np.isnan(self.metric.calc(RECO, EMPTY_INTERACTIONS, CATALOG))


class TestHitRate:
    def setup_method(self) -> None:
        self.metric = HitRate(k=2)

    def test_calc(self) -> None:

        # tp = pd.Series([1, 1, 0, 0])
        # tn = pd.Series([6, 8, 7, 7])
        # fp = pd.Series([1, 1, 2, 2])
        # fn = pd.Series([2, 0, 1, 1])

        expected_metric_per_user = pd.Series(
            [1, 1, 0, 0], index=pd.Series([1, 3, 4, 5], name=Columns.User, dtype=int), dtype=float
        )
        pd.testing.assert_series_equal(self.metric.calc_per_user(RECO, INTERACTIONS), expected_metric_per_user)
        assert self.metric.calc(RECO, INTERACTIONS) == expected_metric_per_user.mean()

    def test_when_no_interactions(self) -> None:
        expected_metric_per_user = pd.Series(index=pd.Series(name=Columns.User, dtype=int), dtype=np.float64)
        pd.testing.assert_series_equal(
            self.metric.calc_per_user(RECO, EMPTY_INTERACTIONS),
            expected_metric_per_user,
        )
        assert np.isnan(self.metric.calc(RECO, EMPTY_INTERACTIONS))


class TestDebiasMetric:
    def setup_method(self) -> None:
        self.metrics = {
            "precision": Precision(k=2),
            "recall": Recall(k=2),
            "accuracy": Accuracy(k=2),
            "f1beta": F1Beta(k=2),
            "mcc": MCC(k=2),
            "hitrate": HitRate(k=2),
        }

        self.metrics_debias = {
            "precision_debias": Precision(k=2, debias_config=DEBIAS_CONFIG),
            "recall_debias": Recall(k=2, debias_config=DEBIAS_CONFIG),
            "accuracy_debias": Accuracy(k=2, debias_config=DEBIAS_CONFIG),
            "f1beta_debias": F1Beta(k=2, debias_config=DEBIAS_CONFIG),
            "mcc_debias": MCC(k=2, debias_config=DEBIAS_CONFIG),
            "hitrate_debias": HitRate(k=2, debias_config=DEBIAS_CONFIG),
        }

    def test_calc(self) -> None:
        for metric_name, metric in self.metrics.items():
            metric_debias = self.metrics_debias[f"{metric_name}_debias"]

            downsample_interactions = metric_debias.make_debias(interactions=INTERACTIONS)

            if isinstance(metric, ClassificationMetric):
                expected_metric_per_user_downsample = metric.calc_per_user(RECO, downsample_interactions, CATALOG)
                result_metric_per_user = metric_debias.calc_per_user(RECO, INTERACTIONS, CATALOG)  # type: ignore
                result_calc = metric_debias.calc(RECO, INTERACTIONS, CATALOG)  # type: ignore
            else:
                expected_metric_per_user_downsample = metric.calc_per_user(  # type: ignore
                    RECO, downsample_interactions
                )
                result_metric_per_user = metric_debias.calc_per_user(RECO, INTERACTIONS)  # type: ignore
                result_calc = metric_debias.calc(RECO, INTERACTIONS)  # type: ignore

            pd.testing.assert_series_equal(result_metric_per_user, expected_metric_per_user_downsample)
            assert result_calc == expected_metric_per_user_downsample.mean()

    def test_when_no_interactions(self) -> None:
        expected_metric_per_user = pd.Series(index=pd.Series(name=Columns.User, dtype=int), dtype=np.float64)

        for metric_debias in self.metrics_debias.values():
            if isinstance(metric_debias, ClassificationMetric):
                pd.testing.assert_series_equal(
                    metric_debias.calc_per_user(RECO, EMPTY_INTERACTIONS, CATALOG),
                    expected_metric_per_user,
                )
                assert np.isnan(metric_debias.calc(RECO, EMPTY_INTERACTIONS, CATALOG))
            else:
                pd.testing.assert_series_equal(
                    metric_debias.calc_per_user(RECO, EMPTY_INTERACTIONS),  # type: ignore
                    expected_metric_per_user,
                )
                assert np.isnan(metric_debias.calc(RECO, EMPTY_INTERACTIONS))  # type: ignore

    @pytest.mark.parametrize(
        "metric",
        (
            Precision(k=3, debias_config=DEBIAS_CONFIG),
            Accuracy(k=3, debias_config=DEBIAS_CONFIG),
        ),
    )
    def test_raises(self, metric: tp.Union[ClassificationMetric, SimpleClassificationMetric]) -> None:
        merged = merge_reco(RECO, INTERACTIONS)
        downsample_merged = metric.make_debias(merged)
        confusion_df = calc_confusions(downsample_merged, k=2)
        with pytest.raises(ValueError):
            if isinstance(metric, ClassificationMetric):
                metric.calc_from_confusion_df(confusion_df, CATALOG)
            else:
                metric.calc_from_confusion_df(confusion_df)<|MERGE_RESOLUTION|>--- conflicted
+++ resolved
@@ -51,11 +51,8 @@
 class TestPrecision:
     def setup_method(self) -> None:
         self.metric = Precision(k=2)
-<<<<<<< HEAD
+        self.r_precision = Precision(k=2, r_precision=True)
         self.metric_debias = Precision(k=2, debias_config=DEBIAS_CONFIG)
-=======
-        self.r_precision = Precision(k=2, r_precision=True)
->>>>>>> 06997279
 
     def test_calc(self) -> None:
         expected_metric_per_user = pd.Series(
